--- conflicted
+++ resolved
@@ -83,13 +83,8 @@
                     print("Warning: The data with key '" + key + "' has more than one channel which would not allow using a jet color map. Therefore only the first channel is visualized.")
                 data = data[:, :, 0]
 
-<<<<<<< HEAD
-            plt.imshow(data, cmap='jet')
+            plt.imshow(data, cmap='summer')
         elif key_matches(key, args.rgb_keys):
-=======
-            plt.imshow(data, cmap='summer')
-        elif key in args.rgb_keys:
->>>>>>> e3f92476
             plt.imshow(data)
 
 
