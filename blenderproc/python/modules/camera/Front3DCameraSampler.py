from blenderproc.python.modules.camera.CameraSampler import CameraSampler
from blenderproc.python.sampler.Front3DPointInRoomSampler import Front3DPointInRoomSampler
from blenderproc.python.types.MeshObjectUtility import get_all_mesh_objects


class Front3DCameraSampler(CameraSampler):
    """
    This Camera Sampler is similar to how the SuncgCameraSampler works.

    It first searches for rooms, by using the different floors, which are used in each room.
    It then counts the amount of 3D-Future objects on this particular floor, to check if this room is interesting
    for creating cameras or not. The amount of needed objects can be changed via the config.
    If the amount is set to 0, all rooms will have cameras, even if these rooms are empty.

    The Front3D Loader provides information for using the min_interesting_score option.
    Furthermore, it supports the no_background: True option, which is useful as the 3D-Front dataset has no windows
    or doors to the outside world, which then leads to the background appearing in this shots, if not activated.

    **Configuration**:

    .. list-table:: 
        :widths: 25 100 10
        :header-rows: 1

        * - Parameter
          - Description
          - Type
        * - amount_of_objects_needed_per_room
          - The amount of objects needed per room, so that cameras are sampled in it. This avoids that cameras are 
             sampled in empty rooms. Default: 2
          - int
    """

    def __init__(self, config):
        CameraSampler.__init__(self, config)

    def run(self):
<<<<<<< HEAD
        self.point_sampler = Front3DPointInRoomSampler()
=======
        front_3d_objs = [obj for obj in get_all_mesh_objects() if obj.has_cp("is_3d_front") and obj.get_cp("is_3d_front")]
        self.point_sampler = Front3DPointInRoomSampler(front_3d_objs)
>>>>>>> 1de6ee03
        super().run()

    def _sample_pose(self, config):
        """ Samples a new camera pose, sets the parameters of the given camera object accordingly and validates it.

        :param config: The config object describing how to sample
        :return: True, if the sampled pose was valid
        """
        cam2world_matrix = super()._sample_pose(config)
        cam2world_matrix[:3,3] = self.point_sampler.sample(height = cam2world_matrix[2,3])
        return cam2world_matrix<|MERGE_RESOLUTION|>--- conflicted
+++ resolved
@@ -35,12 +35,8 @@
         CameraSampler.__init__(self, config)
 
     def run(self):
-<<<<<<< HEAD
-        self.point_sampler = Front3DPointInRoomSampler()
-=======
         front_3d_objs = [obj for obj in get_all_mesh_objects() if obj.has_cp("is_3d_front") and obj.get_cp("is_3d_front")]
         self.point_sampler = Front3DPointInRoomSampler(front_3d_objs)
->>>>>>> 1de6ee03
         super().run()
 
     def _sample_pose(self, config):
