from blenderproc.python.utility.SetupUtility import SetupUtility
SetupUtility.setup_pip(["scikit-image", "pypng==0.0.20", "scipy", "matplotlib", "pytz"])

import os
import sys
from random import choice
from typing import List, Union

import bpy
import numpy as np
from mathutils import Matrix, Vector

import blenderproc.python.camera.CameraUtility as CameraUtility
from blenderproc.python.types.MeshObjectUtility import MeshObject
from blenderproc.python.utility.Utility import Utility
from blenderproc.python.utility.MathUtility import MathUtility
from blenderproc.python.types.MaterialUtility import Material

<<<<<<< HEAD

def load_bop(bop_dataset_path: str, sys_paths: list, temp_dir: str = None, model_type: str = "", cam_type: str = "", split: str = "test", scene_id: int = -1, obj_ids: list = [], sample_objects: bool = False, num_of_objs_to_sample: int = None, obj_instances_limit: int = -1, move_origin_to_x_y_plane: bool = False, source_frame: list = ["X", "-Y", "-Z"], mm2m: bool = False) -> List[MeshObject]:
=======
def load_bop(bop_dataset_path: str, sys_paths: Union[List[str], str], temp_dir: str = None, model_type: str = "", cam_type: str = "", split: str = "test", scene_id: int = -1, obj_ids: list = [], sample_objects: bool = False, num_of_objs_to_sample: int = None, obj_instances_limit: int = -1, move_origin_to_x_y_plane: bool = False, source_frame: list = ["X", "-Y", "-Z"], mm2m: bool = False) -> List[MeshObject]:
>>>>>>> 2b47910a
    """ Loads the 3D models of any BOP dataset and allows replicating BOP scenes

    - Interfaces with the bob_toolkit, allows loading of train, val and test splits
    - Relative camera poses are loaded/computed with respect to a reference model
    - Sets real camera intrinsics

    :param bop_dataset_path: Full path to a specific bop dataset e.g. /home/user/bop/tless.
    :param sys_paths: System paths to append. Can be a string or a list of strings.
    :param temp_dir: A temp directory which is used for writing the temporary .ply file.
    :param model_type: Optionally, specify type of BOP model.  Available: [reconst, cad or eval].
    :param cam_type: Camera type. If not defined, dataset-specific default camera type is used.
    :param split: Optionally, test or val split depending on BOP dataset.
    :param scene_id: Optionally, specify BOP dataset scene to synthetically replicate. Default: -1 (no scene is replicated,
                     only BOP Objects are loaded).
    :param obj_ids: List of object ids to load. Default: [] (all objects from the given BOP dataset if scene_id is not
                    specified).
    :param sample_objects: Toggles object sampling from the specified dataset.
    :param num_of_objs_to_sample: Amount of objects to sample from the specified dataset. If this amount is bigger than the dataset
                                  actually contains, then all objects will be loaded.
    :param obj_instances_limit: Limits the amount of object copies when sampling. Default: -1 (no limit).
    :param move_origin_to_x_y_plane: Move center of the object to the lower side of the object, this will not work when used in combination with
                                     pose estimation tasks! This is designed for the use-case where BOP objects are used as filler objects in
                                     the background.
    :param source_frame: Can be used if the given positions and rotations are specified in frames different from the blender
                        frame. Has to be a list of three strings. Example: ['X', '-Z', 'Y']: Point (1,2,3) will be transformed
                        to (1, -3, 2). Available: ['X', 'Y', 'Z', '-X', '-Y', '-Z'].
    :param mm2m: Specify whether to convert poses and models to meters.
    :return: The list of loaded mesh objects.
    """
    # Make sure sys_paths is a list
    if not isinstance(sys_paths, list):
        sys_paths = [sys_paths]

    for sys_path in sys_paths:
        if 'bop_toolkit' in sys_path:
            sys.path.append(sys_path)

    if temp_dir is None:
        temp_dir = Utility.get_temporary_directory()

    scale = 0.001 if mm2m else 1
    bop_dataset_name = os.path.basename(bop_dataset_path)
    has_external_texture = bop_dataset_name in ["ycbv", "ruapc"]
    if obj_ids or sample_objects:
        allow_duplication = True
    else:
        allow_duplication = False

    datasets_path = os.path.dirname(bop_dataset_path)
    dataset = os.path.basename(bop_dataset_path)

    print("bob: {}, dataset_path: {}".format(bop_dataset_path, datasets_path))
    print("dataset: {}".format(dataset))

    try:
        from bop_toolkit_lib import dataset_params, inout
    except ImportError as error:
        print('ERROR: Please download the bop_toolkit package and add it to sys_paths in config!')
        print('https://github.com/thodan/bop_toolkit')
        raise error

    model_p = dataset_params.get_model_params(datasets_path, dataset, model_type=model_type if model_type else None)
    cam_p = dataset_params.get_camera_params(datasets_path, dataset, cam_type=cam_type if cam_type else None)

    try:
        split_p = dataset_params.get_split_params(datasets_path, dataset, split=split)
    except ValueError:
        raise Exception("Wrong path or {} split does not exist in {}.".format(split, dataset))

    bpy.context.scene.render.resolution_x = cam_p['im_size'][0]
    bpy.context.scene.render.resolution_y = cam_p['im_size'][1]

    loaded_objects = []

    # only load all/selected objects here, use other modules for setting poses
    # e.g. camera.CameraSampler / object.ObjectPoseSampler
    if scene_id == -1:

        # TLESS exception because images are cropped
        if bop_dataset_name in ['tless']:
            cam_p['K'][0, 2] = split_p['im_size'][0] / 2
            cam_p['K'][1, 2] = split_p['im_size'][1] / 2

        # set camera intrinsics
        CameraUtility.set_intrinsics_from_K_matrix(cam_p['K'], split_p['im_size'][0], split_p['im_size'][1])

        obj_ids = obj_ids if obj_ids else model_p['obj_ids']
        # if sampling is enabled
        if sample_objects:
            loaded_ids = {}
            loaded_amount = 0
            if obj_instances_limit != -1 and len(obj_ids) * obj_instances_limit < num_of_objs_to_sample:
                raise RuntimeError("{}'s {} split contains {} objects, {} object where requested to sample with "
                                   "an instances limit of {}. Raise the limit amount or decrease the requested "
                                   "amount of objects.".format(bop_dataset_path, split, len(obj_ids),
                                                               num_of_objs_to_sample,
                                                               obj_instances_limit))
            while loaded_amount != num_of_objs_to_sample:
                random_id = choice(obj_ids)
                if random_id not in loaded_ids.keys():
                    loaded_ids.update({random_id: 0})
                # if there is no limit or if there is one, but it is not reached for this particular object
                if obj_instances_limit == -1 or loaded_ids[random_id] < obj_instances_limit:
                    cur_obj = BopLoader._load_mesh(random_id, model_p, bop_dataset_name, has_external_texture, temp_dir, allow_duplication, scale)
                    loaded_ids[random_id] += 1
                    loaded_amount += 1
                    loaded_objects.append(cur_obj)
                else:
                    print("ID {} was loaded {} times with limit of {}. Total loaded amount {} while {} are "
                          "being requested".format(random_id, loaded_ids[random_id], obj_instances_limit,
                                                   loaded_amount, num_of_objs_to_sample))
        else:
            for obj_id in obj_ids:
                cur_obj = BopLoader._load_mesh(obj_id, model_p, bop_dataset_name, has_external_texture, temp_dir, allow_duplication, scale)
                loaded_objects.append(cur_obj)

    # replicate scene: load scene objects, object poses, camera intrinsics and camera poses
    else:
        sc_gt = inout.load_scene_gt(split_p['scene_gt_tpath'].format(**{'scene_id': scene_id}))
        sc_camera = inout.load_json(split_p['scene_camera_tpath'].format(**{'scene_id': scene_id}))
        for i, (cam_id, insts) in enumerate(sc_gt.items()):
            cam_K, cam_H_m2c_ref = BopLoader._get_ref_cam_extrinsics_intrinsics(sc_camera, cam_id, insts, scale)

            if i == 0:
                # define world = first camera
                cam_H_m2w_ref = cam_H_m2c_ref.copy()

                cur_objs = []
                # load scene objects and set their poses
                for inst in insts:
                    cur_objs.append(BopLoader._load_mesh(inst['obj_id'], model_p, bop_dataset_name, has_external_texture, temp_dir, allow_duplication, scale))
                    BopLoader.set_object_pose(cur_objs[-1], inst, scale)

            cam_H_c2w = BopLoader._compute_camera_to_world_trafo(cam_H_m2w_ref, cam_H_m2c_ref, source_frame)
            # set camera intrinsics
            CameraUtility.set_intrinsics_from_K_matrix(cam_K, split_p['im_size'][0], split_p['im_size'][1])

            # set camera extrinsics as next frame
            frame_id = CameraUtility.add_camera_pose(cam_H_c2w)

            # Add key frame for camera shift, as it changes from frame to frame in the tless replication
            cam = bpy.context.scene.camera.data
            cam.keyframe_insert(data_path='shift_x', frame=frame_id)
            cam.keyframe_insert(data_path='shift_y', frame=frame_id)

            # Copy object poses to key frame (to be sure)
            for cur_obj in cur_objs:
                BopLoader._insert_key_frames(cur_obj, frame_id)

    # move the origin of the object to the world origin and on top of the X-Y plane
    # makes it easier to place them later on, this does not change the `.location`
    # This is only useful if the BOP objects are not used in a pose estimation scenario.
    if move_origin_to_x_y_plane:
        for obj in loaded_objects:
            obj.move_origin_to_bottom_mean_point()

    return loaded_objects


class BopLoader:

    @staticmethod
    def _compute_camera_to_world_trafo(cam_H_m2w_ref: np.array, cam_H_m2c_ref: np.array, source_frame: list) -> np.ndarray:
        """ Returns camera to world transformation in blender coords.

        :param cam_H_m2c_ref: (4x4) Homog trafo from object to camera coords.
        :param cam_H_m2w_ref: (4x4) Homog trafo from object to world coords.
        :param source_frame: Can be used if the given positions and rotations are specified in frames different from the blender frame.
        :return: cam_H_c2w: (4x4) Homog trafo from camera to world coords.
        """

        cam_H_c2w = np.dot(cam_H_m2w_ref, np.linalg.inv(cam_H_m2c_ref))

        print('-----------------------------')
        print("Cam: {}".format(cam_H_c2w))
        print('-----------------------------')
        
        # transform from OpenCV to blender coords
        cam_H_c2w = MathUtility.change_source_coordinate_frame_of_transformation_matrix(cam_H_c2w, source_frame)
 
        return cam_H_c2w


    @staticmethod
    def set_object_pose(cur_obj: bpy.types.Object, inst: dict, scale: float):
        """ Set object pose for current obj

        :param cur_obj: Current object.
        :param inst: instance from BOP scene_gt file.
        :param scale: factor to transform set pose in mm or meters.
        """

        cam_H_m2c = np.eye(4)
        cam_H_m2c[:3, :3] = np.array(inst['cam_R_m2c']).reshape(3, 3)
        cam_H_m2c[:3, 3] = np.array(inst['cam_t_m2c']).reshape(3) * scale

        # world = camera @ i=0
        cam_H_m2w = cam_H_m2c

        print('-----------------------------')
        print("Model: {}".format(cam_H_m2w))
        print('-----------------------------')

        cur_obj.set_local2world_mat(Matrix(cam_H_m2w))
        cur_obj.set_scale(Vector((scale, scale, scale)))

    @staticmethod
    def _insert_key_frames(obj: bpy.types.Object, frame_id: int):
        """ Insert key frames for given object pose.

        :param obj: Loaded object.
        :param frame_id: The frame number where key frames should be inserted.
        """

        obj.set_location(obj.get_location(), frame_id)
        obj.set_rotation_euler(obj.get_rotation(), frame_id)

    @staticmethod
    def _get_ref_cam_extrinsics_intrinsics(sc_camera: dict, cam_id: int, insts: dict, scale: float) -> np.array:
        """ Get camK and transformation from object instance 0 to camera cam_id as reference.

        :param sc_camera: BOP scene_camera file.
        :param cam_id: BOP camera id.
        :param insts: Instance from BOP scene_gt file.
        :param scale: Factor to transform get pose in mm or meters.
        :return (camK, cam_H_m2c_ref): loaded camera matrix. Loaded object to camera transformation.
        """

        cam_K = np.array(sc_camera[str(cam_id)]['cam_K']).reshape(3,3)
        cam_H_m2c_ref = np.eye(4)
        cam_H_m2c_ref[:3,:3] = np.array(insts[0]['cam_R_m2c']).reshape(3,3) 
        cam_H_m2c_ref[:3, 3] = np.array(insts[0]['cam_t_m2c']).reshape(3) * scale

        return (cam_K, cam_H_m2c_ref)

    @staticmethod
    def _get_loaded_obj(model_path: str) -> bpy.types.Object:
        """ Returns the object if it has already been loaded.
 
        :param model_path: Model path of the new object.
        :return: Object if found, else return None.
        """
        for loaded_obj in bpy.context.scene.objects:
            if 'model_path' in loaded_obj and loaded_obj['model_path'] == model_path:
                return loaded_obj
        return


    @staticmethod
    def _load_mesh(obj_id: int, model_p: dict, bop_dataset_name: str, has_external_texture: bool, temp_dir: str, allow_duplication: bool, scale: float = 1) -> MeshObject:
        """ Loads BOP mesh and sets category_id.

        :param obj_id: The obj_id of the BOP Object.
        :param model_p: model parameters defined in dataset_params.py in bop_toolkit.
        :param bop_dataset_name: The name of the used bop dataset.
        :param has_external_texture: Set to True, if the object has an external texture.
        :param temp_dir: A temp directory which is used for writing the temporary .ply file.
        :param allow_duplication: If True, the object is duplicated if it already exists.
        :param scale: factor to transform set pose in mm or meters.
        :return: Loaded mesh object.
        """

        model_path = model_p['model_tpath'].format(**{'obj_id': obj_id})

        texture_file_path = ""  # only needed for ycbv objects

        # Gets the objects if it is already loaded         
        cur_obj = BopLoader._get_loaded_obj(model_path)
        # if the object was not previously loaded - load it, if duplication is allowed - duplicate it
        if cur_obj is None:
            if has_external_texture:
                if os.path.exists(model_path):
                    new_file_ply_content = ""
                    with open(model_path, "r") as file:
                        new_file_ply_content = file.read()
                        texture_pos = new_file_ply_content.find("comment TextureFile ") + len("comment TextureFile ")
                        texture_file_name = new_file_ply_content[texture_pos:
                                                                 new_file_ply_content.find("\n", texture_pos)]
                        texture_file_path = os.path.join(os.path.dirname(model_path), texture_file_name)
                        new_file_ply_content = new_file_ply_content.replace("property float texture_u",
                                                                            "property float s")
                        new_file_ply_content = new_file_ply_content.replace("property float texture_v",
                                                                            "property float t")
                    model_name = os.path.basename(model_path)
                    tmp_ply_file = os.path.join(temp_dir, model_name)
                    with open(tmp_ply_file, "w") as file:
                        file.write(new_file_ply_content)
                    bpy.ops.import_mesh.ply(filepath=tmp_ply_file)
                    cur_obj = bpy.context.selected_objects[-1]
            else:
                bpy.ops.import_mesh.ply(filepath=model_path)
                cur_obj = bpy.context.selected_objects[-1]
        elif allow_duplication:
            bpy.ops.object.duplicate({"object": cur_obj, "selected_objects": [cur_obj]})
            cur_obj = bpy.context.selected_objects[-1]

        cur_obj.scale = Vector((scale, scale, scale))
        cur_obj['category_id'] = obj_id
        cur_obj['model_path'] = model_path
        cur_obj["is_bop_object"] = True
        cur_obj["bop_dataset_name"] = bop_dataset_name
        
        if not has_external_texture:
            mat = BopLoader._load_materials(cur_obj, bop_dataset_name)
            mat.map_vertex_color()
        elif texture_file_path != "":
            # ycbv objects contain normal image textures, which should be used instead of the vertex colors
            BopLoader._load_texture(cur_obj, texture_file_path, bop_dataset_name)
        return MeshObject(cur_obj)

    @staticmethod
    def _load_materials(cur_obj: bpy.types.Object, bop_dataset_name: str) -> Material:
        """ Loads / defines materials, e.g. vertex colors.
        
        :param cur_obj: The object to use.
        :param bop_dataset_name: The name of the used bop dataset.
        :return: Material with vertex color.
        """

        mat = cur_obj.data.materials.get("Material")
        
        if mat is None:
            # create material
            mat = bpy.data.materials.new(name="bop_" + bop_dataset_name + "_vertex_col_material")

        mat.use_nodes = True

        if cur_obj.data.materials:
            # assign to 1st material slot
            cur_obj.data.materials[0] = mat
        else:
            # no slots
            cur_obj.data.materials.append(mat)

        return Material(mat)

    @staticmethod
    def _load_texture(cur_obj: bpy.types.Object, texture_file_path: str, bop_dataset_name: str):
        """
        Load the textures for the ycbv objects, only those contain texture information

        :param cur_obj: The object to use.
        :param texture_file_path: path to the texture file (most likely ".png")
        :param bop_dataset_name: The name of the used bop dataset.
        """
        mat = bpy.data.materials.new(name="bop_" + bop_dataset_name + "_texture_material")

        mat.use_nodes = True

        nodes = mat.node_tree.nodes
        links = mat.node_tree.links

        color_image = nodes.new('ShaderNodeTexImage')
        if not os.path.exists(texture_file_path):
            raise Exception("The texture path for the ycbv object could not be loaded from the "
                            "file: {}".format(texture_file_path))
        color_image.image = bpy.data.images.load(texture_file_path, check_existing=True)

        principled = Utility.get_the_one_node_with_type(nodes, "BsdfPrincipled")
        links.new(color_image.outputs["Color"], principled.inputs["Base Color"])

        if cur_obj.data.materials:
            # assign to 1st material slot
            cur_obj.data.materials[0] = mat
        else:
            # no slots
            cur_obj.data.materials.append(mat)<|MERGE_RESOLUTION|>--- conflicted
+++ resolved
@@ -16,12 +16,8 @@
 from blenderproc.python.utility.MathUtility import MathUtility
 from blenderproc.python.types.MaterialUtility import Material
 
-<<<<<<< HEAD
-
-def load_bop(bop_dataset_path: str, sys_paths: list, temp_dir: str = None, model_type: str = "", cam_type: str = "", split: str = "test", scene_id: int = -1, obj_ids: list = [], sample_objects: bool = False, num_of_objs_to_sample: int = None, obj_instances_limit: int = -1, move_origin_to_x_y_plane: bool = False, source_frame: list = ["X", "-Y", "-Z"], mm2m: bool = False) -> List[MeshObject]:
-=======
+
 def load_bop(bop_dataset_path: str, sys_paths: Union[List[str], str], temp_dir: str = None, model_type: str = "", cam_type: str = "", split: str = "test", scene_id: int = -1, obj_ids: list = [], sample_objects: bool = False, num_of_objs_to_sample: int = None, obj_instances_limit: int = -1, move_origin_to_x_y_plane: bool = False, source_frame: list = ["X", "-Y", "-Z"], mm2m: bool = False) -> List[MeshObject]:
->>>>>>> 2b47910a
     """ Loads the 3D models of any BOP dataset and allows replicating BOP scenes
 
     - Interfaces with the bob_toolkit, allows loading of train, val and test splits
