--- conflicted
+++ resolved
@@ -101,18 +101,12 @@
                                 obj not in previously_selected_objects]
         for obj in selected_objects:
             obj.data.materials.append(mat)
-<<<<<<< HEAD
     elif filepath.lower().endswith('.fbx'):
         bpy.ops.import_scene.fbx(filepath=filepath)
-
-    return convert_to_meshes([obj for obj in bpy.context.selected_objects
-                                  if obj not in previously_selected_objects])
-=======
 
     mesh_objects = convert_to_meshes([obj for obj in bpy.context.selected_objects
                                   if obj not in previously_selected_objects])
     # Add model_path cp to all objects
     for obj in mesh_objects:
         obj.set_cp("model_path", filepath)
-    return mesh_objects
->>>>>>> 7d18334a
+    return mesh_objects