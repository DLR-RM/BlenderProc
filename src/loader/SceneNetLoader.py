<<<<<<< HEAD
import os
=======

import csv
>>>>>>> 8e71a3fb
import glob
import os
import random

import bpy

from src.loader.Loader import Loader
from src.utility.Utility import Utility
from src.utility.LabelIdMapping import LabelIdMapping


class SceneNetLoader(Loader):
    """
    Loads all SceneNet objects at the given "file_path".

    The textures for each object are sampled based on the name of the object, if the name is not represented in the
    texture folder the unknown folder is used.

    All objects get "category_id" set based on the data in the "resources/id_mappings/nyu_idset.csv"

    Each object will have the custom property "is_scene_net_obj".

    **Configuration**:

    .. csv-table::
       :header: "Parameter", "Description"
<<<<<<< HEAD
       "file_path": "The path to the .obj file from SceneNet"
       "texture_folder": "The path to the texture folder used to sample the textures"
=======

       "file_path", "The path to the .obj file from SceneNet. Type: string."
       "texture_folder", "The path to the texture folder used to sample the textures. Type: string."
       "category_labeling", "The path to the csv file used for the category labeling. Type: string. "
                            "Default: resources/scenenet/CategoryLabeling.csv"
>>>>>>> 8e71a3fb
    """

    def __init__(self, config):
        Loader.__init__(self, config)

        self._file_path = Utility.resolve_path(self.config.get_string("file_path"))

        self._texture_folder = Utility.resolve_path(self.config.get_string("texture_folder"))
        LabelIdMapping.assign_mapping(os.path.join('resources', 'id_mappings', 'nyu_idset.csv'))

        if LabelIdMapping.label_id_map:
            bpy.data.scenes["Scene"]["num_labels"] = LabelIdMapping.num_labels
            bpy.context.scene.world["category_id"] = LabelIdMapping.label_id_map["void"]
        else:
            print("Warning: The category labeling file could not be found -> no semantic segmentation available!")


    def run(self):
        """
        Run the module, loads all the objects and set the properties correctly (including the category_id)
        """
        # load the objects
        loaded_objects = Utility.import_objects(filepath=self._file_path)
        loaded_objects.sort(key=lambda ele: ele.name)
        # sample materials for each object
        self._random_sample_materials_for_each_obj(loaded_objects)

        # set the category ids for each object
        self._set_category_ids(loaded_objects)

        for obj in loaded_objects:
            obj["is_scene_net_obj"] = True

        # add custom properties
        self._set_properties(loaded_objects)

    def _random_sample_materials_for_each_obj(self, loaded_objects):
        """
        Random sample materials for each of the loaded objects

        Based on the name the textures from the texture_folder will be selected

        :param loaded_objects objects loaded from the .obj file
        """
        # for each object add a material
        for obj in loaded_objects:
            for mat_slot in obj.material_slots:
                material = mat_slot.material
                nodes = material.node_tree.nodes
                links = material.node_tree.links
                principled_bsdf = Utility.get_the_one_node_with_type(nodes, "BsdfPrincipled")
                texture_nodes = Utility.get_nodes_with_type(nodes, "ShaderNodeTexImage")
                if not texture_nodes:
                    texture_node = nodes.new("ShaderNodeTexImage")
                    mat_name = material.name
                    if "." in mat_name:
                        mat_name = mat_name[:mat_name.find(".")]
                    mat_name = mat_name.replace("_", "")
                    # remove all digits from the string
                    mat_name = ''.join([i for i in mat_name if not i.isdigit()])
                    image_paths = glob.glob(os.path.join(self._texture_folder, mat_name, "*"))
                    if not image_paths:
                        image_paths = glob.glob(os.path.join(self._texture_folder, "unknown", "*"))
                        print("Warning: The material {} was not found use unknown instead.".format(mat_name))
                    image_paths.sort()
                    image_path = random.choice(image_paths)
                    if os.path.exists(image_path):
                        texture_node.image = bpy.data.images.load(image_path, check_existing=True)
                    else:
                        raise Exception("No image was found for this entity: {}, material name: {}".format(obj.name, mat_name))
                    links.new(texture_node.outputs["Color"], principled_bsdf.inputs["Base Color"])
        for obj in loaded_objects:
            obj_name = obj.name
            if "." in obj_name:
                obj_name = obj_name[:obj_name.find(".")]
            obj_name = obj_name.lower()
            if "wall" in obj_name or "floor" in obj_name or "ceiling" in obj_name:
                # set the shading of all polygons to flat
                for poly in obj.data.polygons:
                    poly.use_smooth = False

    def _set_category_ids(self, loaded_objects):
        """
        Set the category ids for the objs based on the .csv file loaded in LabelIdMapping

        Each object will have a custom property with a label, can be used by the SegMapRenderer.

        :param loaded_objects objects loaded from the .obj file
        """

        #  Some category names in scenenet objects are written differently than in nyu_idset.csv
        normalize_name = {"floor-mat": "floor_mat", "refrigerator": "refridgerator", "shower-curtain": "shower_curtain", 
        "nightstand": "night_stand", "Other-structure": "otherstructure", "Other-furniture": "otherfurniture",
        "Other-prop": "otherprop"}

        if LabelIdMapping.label_id_map:
            for obj in loaded_objects:
                obj_name = obj.name.lower().split(".")[0]

                # If it's one of the cases that the category have different names in both idsets.
                if obj_name in normalize_name:
                    obj_name = normalize_name[obj_name]  # Then normalize it.

                if obj_name in LabelIdMapping.label_id_map:
                    obj["category_id"] = LabelIdMapping.label_id_map[obj_name]
                elif obj_name[-1] == "s" and obj_name[:-1] in LabelIdMapping.label_id_map:
                    obj["category_id"] = LabelIdMapping.label_id_map[obj_name[:-1]]
                elif "painting" in obj_name:
                    obj["category_id"] = LabelIdMapping.label_id_map["picture"]
                else:
                    print("This object was not specified: {} use objects for it.".format(obj_name))
                    obj["category_id"] = LabelIdMapping.label_id_map["otherstructure".lower()]

<|MERGE_RESOLUTION|>--- conflicted
+++ resolved
@@ -1,9 +1,3 @@
-<<<<<<< HEAD
-import os
-=======
-
-import csv
->>>>>>> 8e71a3fb
 import glob
 import os
 import random
@@ -30,16 +24,8 @@
 
     .. csv-table::
        :header: "Parameter", "Description"
-<<<<<<< HEAD
-       "file_path": "The path to the .obj file from SceneNet"
-       "texture_folder": "The path to the texture folder used to sample the textures"
-=======
-
        "file_path", "The path to the .obj file from SceneNet. Type: string."
        "texture_folder", "The path to the texture folder used to sample the textures. Type: string."
-       "category_labeling", "The path to the csv file used for the category labeling. Type: string. "
-                            "Default: resources/scenenet/CategoryLabeling.csv"
->>>>>>> 8e71a3fb
     """
 
     def __init__(self, config):
