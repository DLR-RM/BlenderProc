--- conflicted
+++ resolved
@@ -2,10 +2,6 @@
 from blenderproc.python.utility.SetupUtility import SetupUtility
 SetupUtility.setup([])
 
-<<<<<<< HEAD
-
-=======
->>>>>>> 1de6ee03
 import numpy as np
 
 import argparse
